#!/usr/bin/env python3
# -*- coding: utf-8 -*-

"""
Created July 2022.

@author: M.T. Hansen
"""

###############################################################################
#
# functions.py
#
# MIT License
# Copyright (c) 2022 Maxwell T. Hansen
#
# Permission is hereby granted, free of charge, to any person obtaining a copy
# of this software and associated documentation files (the "Software"), to deal
# in the Software without restriction, including without limitation the rights
# to use, copy, modify, merge, publish, distribute, sublicense, and/or sell
# copies of the Software, and to permit persons to whom the Software is
# furnished to do so, subject to the following conditions:
#
# The above copyright notice and this permission notice shall be included in
# all copies or substantial portions of the Software.
#
# THE SOFTWARE IS PROVIDED "AS IS", WITHOUT WARRANTY OF ANY KIND, EXPRESS OR
# IMPLIED, INCLUDING BUT NOT LIMITED TO THE WARRANTIES OF MERCHANTABILITY,
# FITNESS FOR A PARTICULAR PURPOSE AND NONINFRINGEMENT. IN NO EVENT SHALL THE
# AUTHORS OR COPYRIGHT HOLDERS BE LIABLE FOR ANY CLAIM, DAMAGES OR OTHER
# LIABILITY, WHETHER IN AN ACTION OF CONTRACT, TORT OR OTHERWISE, ARISING FROM,
# OUT OF OR IN CONNECTION WITH THE SOFTWARE OR THE USE OR OTHER DEALINGS IN THE
# SOFTWARE.
#
###############################################################################

import numpy as np
from sympy.physics.quantum.cg import CG
# from sympy import S
from scipy.special import sph_harm
from scipy.special import erfi
from scipy.special import erf
from scipy.linalg import block_diag
from .constants import PI
from .constants import TWOPI
from .constants import FOURPI2
from .constants import R4PI
from .constants import EPSILON15
from .constants import QC_IMPL_DEFAULTS
import functools
import warnings
warnings.simplefilter("once")


class bcolors:
    """Colors."""

    HEADER = '\033[95m'
    OKBLUE = '\033[94m'
    OKCYAN = '\033[96m'
    OKGREEN = '\033[92m'
    WARNING = '\033[93m'
    FAIL = '\033[91m'
    ENDC = '\033[0m'
    BOLD = '\033[1m'
    UNDERLINE = '\033[4m'


class BKFunctions:
    """Class collecting basic kinematic functions."""

    @staticmethod
    def J_slow(z=0.5):
        r"""
        Underlying cutoff function.

        Smooth cutoff function ranging from \\[J(z) = 0.0\\] for \\[z < 0.0\\]
        to \\[J(z) = 1.0\\] for \\[z > 1.0\\].

        Parameters
        ----------
        z (float or np.ndarray)

        Returns
        -------
        (float or np.ndarray)

        """
        if isinstance(z, np.ndarray):
            J_array = np.array([])
            for z_val in z:
                if z_val <= 0.0:
                    J_array = np.append(J_array, 0.0)
                elif z_val >= 1.0:
                    J_array = np.append(J_array, 1.0)
                else:
                    J_array = np.append(
                        J_array,
                        np.exp(-1.0/z_val*np.exp(-1.0/(1.0-z_val)))
                        )
            return J_array
        if isinstance(z, float):
            if z <= 0:
                return 0.0
            if z >= 1.0:
                return 1.0
            return np.exp(-1.0/z*np.exp(-1.0/(1.0-z)))
        raise ValueError("z must be a float or np.ndarray")

    @staticmethod
    def J(z=np.array([0.5])):
        r"""
        Underlying cutoff function.

        Smooth cutoff function ranging from \\[J(z) = 0.0\\] for \\[z < 0.0\\]
        to \\[J(z) = 1.0\\] for \\[z > 1.0\\].

        Parameters
        ----------
        z (float or np.ndarray)

        Returns
        -------
        (float or np.ndarray)

        """
        if isinstance(z, np.ndarray):
            J_array = np.zeros_like(z)
            mask1 = 0.0 < z
            mask2 = z < 1.0
            mask = (
                np.concatenate((mask1, mask2)).reshape((2, len(mask1))).T
                ).all(axis=1)
            mask_one = 1.0 <= z
            J_array[mask_one] = 1.0
            J_array[mask] = np.exp(-1.0/z[mask]*np.exp(-1.0/(1.0-z[mask])))
            return J_array
        if isinstance(z, float):
            if z <= 0:
                return 0.0
            if z >= 1.0:
                return 1.0
            return np.exp(-1.0/z*np.exp(-1.0/(1.0-z)))
        raise ValueError("z must be a float or np.ndarray")

    @staticmethod
    def J_step(z, step_type=None):
        r"""
        A hard cutoff function stepping from \\[J(z) = 0.0\\] for \\[z < 0.0\\]
        to \\[J(z) = 1.0\\] for \\[z > 1.0\\] or \\[z > 1.0\\], dependin on the type of step function.

        Parameters
        ----------
        z (float or np.ndarray)

        Returns
        -------
        (float or np.ndarray)

        """
        if step_type is None:
            return BKFunctions.J(z)
        elif step_type == 'one':
            step_increase = 1.
        elif step_type == 'zero':
            step_increase = 0.
        else:
            raise ValueError('step_type only support str value (zero and one) or None')

        if isinstance(z, np.ndarray):
            J_arr = np.zeros(len(z))
            non_zero_mask = np.where(z >= step_increase)[0]
            J_arr[non_zero_mask] = 1.0
            return J_arr

        if isinstance(z, float):
            if z >= step_increase:
                return 1.0
            if z < step_increase:
                return 0. 
        raise ValueError('z must be a float or a numpy.array')

    @staticmethod
    def H(E2CMSQ=9.0, threshold=2.0, alpha=-1.0, beta=0.0, qc_impl={}, J_slow=False):
        r"""
        Kinematic-based cutoff function.

        A cutoff function built from \\[J(z)\\], ranging from
        \\[H = 0.0\\] for squared two-particle CMF energies below a chosen
        value to \\[H = 1.0\\] above threshold. 
        The default is a smooth cuttoff function, unless the hard_cutoff is turned om.
        The hard cutoff could increase at 'zero' or 'one'.

        Parameters 
        ----------
        E2CMSQ (float): squared two-particle center-of-mass energy
        threshold (float): value of two-particle threshold
        alpha (float): width parameter (alpha = -1.0 is standard)
        beta (float): shift parameter (beta = 0.0 is standard)

        Returns
        -------
        (float or np.ndarray)
        """
        step_type = None
        use_hard_cutoff_zero = QC_IMPL_DEFAULTS['use_hard_cutoff_zero']
        use_hard_cutoff_one = QC_IMPL_DEFAULTS['use_hard_cutoff_one']
        if 'use_hard_cutoff_zero' in qc_impl:
            use_hard_cutoff_zero = qc_impl['use_hard_cutoff_zero']

        if 'use_hard_cutoff_one' in qc_impl:
            use_hard_cutoff_one = qc_impl['use_hard_cutoff_one']

        assert (use_hard_cutoff_zero and use_hard_cutoff_one) is False

        if use_hard_cutoff_zero:
            step_type = 'zero'
        if use_hard_cutoff_one:
             step_type = 'one'
        
        z = (E2CMSQ-(1.0+alpha)*threshold**2/4.0)\
            / ((3.0-alpha)*threshold**2/4.0)+beta
        if J_slow:
            return BKFunctions.J_slow(z)
        return BKFunctions.J_step(z, step_type)
    
    # def H(E2CMSQ=9.0, threshold=2.0, alpha=-1.0, beta=0.0, J_slow=False):
    #     r"""
    #     Kinematic-based cutoff function.

    #     Smooth cutoff function built from \\[J(z)\\], ranging from
    #     \\[H = 0.0\\] for squared two-particle CMF energies below a chosen
    #     value to \\[H = 1.0\\] above threshold.

    #     Parameters
    #     ----------
    #     E2CMSQ (float): squared two-particle center-of-mass energy
    #     threshold (float): value of two-particle threshold
    #     alpha (float): width parameter (alpha = -1.0 is standard)
    #     beta (float): shift parameter (beta = 0.0 is standard)

    #     Returns
    #     -------
    #     (float or np.ndarray)
    #     """
    #     z = (E2CMSQ-(1.0+alpha)*threshold**2/4.0)\
    #         / ((3.0-alpha)*threshold**2/4.0)+beta
    #     if J_slow:
    #         return BKFunctions.J_slow(z)
    #     return BKFunctions.J(z)

    @staticmethod
    def phase_space(E2CMSQ=9.0, omk=1.0):
        r"""
        Two-body phase space with \\[2\omega_k\\] included.

        Parameters
        ----------
        E2CMSQ (float or np.ndarray): squared two-particle center-of-mass
            energy
        omk (float or np.ndarray): time-component of four-vector k

        Returns
        -------
        (float or np.ndarray)

        """
        return 1.0/(16.0*PI*np.sqrt(E2CMSQ))/(2.0*omk)

    @staticmethod
    def phase_space_alt(omk=1.0, m=1.0):
        r"""
        Two-body phase space, alternative definition.

        Parameters
        ----------
        omk (float or np.ndarray): time-component of four-vector k
        m (float or np.ndarray): mass

        Returns
        -------
        (float or np.ndarray)

        """
        return 1.0/(32.0*PI*m)/(2.0*omk)

    @staticmethod
    def q_one_minus_H(E2CMSQ=9.0, m1=1.0, m2=1.0, alpha=-1.0, beta=0.0, qc_impl={},
                      J_slow=False):
        r"""
        Extra term for relating K2 to M2: \\[|q|*(1-H(\\cdots))\\].

        Parameters
        ----------
        E2CMSQ (float): squared two-particle center-of-mass energy
        m1 (float or np.ndarray): first mass
        m2 (float or np.ndarray): second mass
        alpha (float): width parameter (alpha = -1.0 is standard)
        beta (float): shift parameter (beta = 0.0 is standard)

        Returns
        -------
        (float or np.ndarray)
        """
        threshold = m1+m2
        if m1 == m2:
            qCMSQ = E2CMSQ/4.0-m1**2
        else:
            qCMSQ = (E2CMSQ**2-2.0*E2CMSQ*m1**2
                     + m1**4-2.0*E2CMSQ*m2**2-2.0*m1**2*m2**2+m2**4)\
                / (4.0*E2CMSQ)
        qCM = np.sqrt(np.abs(qCMSQ))
        return qCM*(1.0-BKFunctions.H(E2CMSQ, threshold, alpha, beta, qc_impl, J_slow))

    @staticmethod
    def cart_sph_harm(ell=0, mazi=0,
                      nvec_arr=np.array([[1.0, 2.0, 3.0]])):
        r"""
        Cartesian spherical harmonics.

        Includes multiplicative \\[\sqrt{4 \pi}\\] such that \\[Y_{00}==1\\].

        Parameters
        ----------
        ell (int): orbital angular momentum
        mazi (int): azimuthal component
        nvec_arr (np.ndarray): array of three-vectors
        (Also relies on global EPSILON15 parameter.)

        Returns
        -------
        (np.ndarray)
        """
        nxs = (nvec_arr.T)[0]
        nys = (nvec_arr.T)[1]
        nzs = (nvec_arr.T)[2]
        nmags = np.sqrt((nvec_arr**2).sum(1))
        thetas = np.arccos(nzs/(nmags+EPSILON15))
        phis = np.arctan(nys/(nxs+EPSILON15))\
            + (1.0-np.sign(nxs+EPSILON15))*PI/2.0
        return R4PI*(nmags**ell)*sph_harm(mazi, ell, phis, thetas)

    @staticmethod
    def cart_sph_harm_real(ell=0, mazi=0,
                           nvec_arr=np.array([[1.0, 2.0, 3.0]])):
        r"""
        Real cartesian spherical harmonics.

        Includes multiplicative \\[\sqrt{4 \pi}\\] such that \\[Y_{00}==1\\].

        Parameters
        ----------
        ell (int): orbital angular momentum
        mazi (int): azimuthal component
        nvec_arr (np.ndarray): array of three-vectors
        (Also relies on global EPSILON15 parameter.)

        Returns
        -------
        (np.ndarray)
        """
        if mazi == 0:
            return BKFunctions.cart_sph_harm(ell, mazi, nvec_arr).real
        if mazi < 0:
            return (np.sqrt(2.0)*(-1.0)**mazi)\
                * BKFunctions.cart_sph_harm(ell, np.abs(mazi), nvec_arr).imag
        if mazi > 0:
            return (np.sqrt(2.0)*(-1.0)**mazi)\
                * BKFunctions.cart_sph_harm(ell, mazi, nvec_arr).real

    @staticmethod
    def recombine_YY(ell1, mazi1, ell2, mazi2):
        """
        Recombine.

        (ell2, mazi2) belong to the conjugated harmonic.
        """
        mazi = mazi1-mazi2
        ell_min = np.max([np.abs(ell1-ell2), np.abs(mazi)])
        ell_max = ell1+ell2
        recombine_set = [[]]
        for ell in range(ell_min, ell_max+1):
            coeff = ((-1.)**mazi2)\
                    * np.sqrt((2.*ell1+1.)*(2.*ell2+1.)
                              / (4.*np.pi*(2.*ell+1.)))\
                    * (CG(ell1, mazi1, ell2, -mazi2, ell, mazi).doit())\
                    * (CG(ell1, 0, ell2, 0, ell, 0).doit())
            coeff = float(coeff.evalf())
            recombine_set = recombine_set+[[ell, mazi, coeff]]
        return recombine_set[1:]

    @staticmethod
    def recombine_YY_real(ell1, mazi1, ell2, mazi2):
        """
        Recombine.

        All harmonics real.
        """
        if mazi1 < 0 and mazi2 < 0:
            #
            # [  1j/sqrt(2)*(Y(ell1, m1)-((-1)^m1)*Y(ell1, -m1))  ]
            #     * [  1j/sqrt(2)*(Y(ell2, m2)-((-1)^m2)*Y(ell2, -m2))  ]
            #
            # -0.5                  * Y(ell1, m1)*Y(ell2, m2)
            # +0.5*((-1)^m2)        * Y(ell1, m1)*Y(ell2, -m2)
            # +0.5*((-1)^m1)        * Y(ell1, -m1))*Y(ell2, m2)
            # -0.5*(((-1)^(m1+m2))) * Y(ell1, -m1))*Y(ell2, -m2)
            #
            foil_set = [[ell1, mazi1, ell2, mazi2, -0.5],
                        [ell1, mazi1, ell2, -mazi2, 0.5*((-1.)**mazi2)],
                        [ell1, -mazi1, ell2, mazi2, 0.5*((-1.)**mazi1)],
                        [ell1, -mazi1, ell2, -mazi2,
                         -0.5*((-1.)**(mazi1+mazi2))]]
        elif mazi1 < 0 and mazi2 > 0:
            #
            # [  1j/sqrt(2)*(Y(ell1, m1)-((-1)^m1)*Y(ell1, -m1))  ]
            #     * [  1./sqrt(2)*(((-1)^m2)*Y(ell2, m2)+Y(ell2, -m2))  ]
            #
            # 1j*0.5*((-1)^m2)       * Y(ell1, m1)*Y(ell2, m2)
            # 1j*0.5                 * Y(ell1, m1)*Y(ell2, -m2)
            # -1j*0.5*((-1)^(m1+m2)) * Y(ell1, -m1))*Y(ell2, m2)
            # -1j*0.5*((-1)^m1)      * Y(ell1, -m1))*Y(ell2, -m2)
            #
            foil_set = [[ell1, mazi1, ell2, mazi2, 1j*0.5*((-1.)**mazi2)],
                        [ell1, mazi1, ell2, -mazi2, 1j*0.5],
                        [ell1, -mazi1, ell2, mazi2,
                         -1j*0.5*((-1.)**(mazi1+mazi2))],
                        [ell1, -mazi1, ell2, -mazi2, -1j*0.5*((-1.)**mazi1)]]
        elif mazi1 > 0 and mazi2 < 0:
            foil_set = [[ell1, mazi1, ell2, mazi2, 1j*0.5*((-1.)**mazi1)],
                        [ell1, mazi1, ell2, -mazi2,
                         -1j*0.5*((-1.)**(mazi1+mazi2))],
                        [ell1, -mazi1, ell2, mazi2, 1j*0.5],
                        [ell1, -mazi1, ell2, -mazi2, -1j*0.5*((-1.)**mazi2)]]
        elif mazi1 > 0 and mazi2 > 0:
            #
            # [  1./sqrt(2)*(((-1)^m1)*Y(ell1, m1)+Y(ell1, -m1))  ]
            #     * [  1./sqrt(2)*(((-1)^m2)*Y(ell2, m2)+Y(ell2, -m2))  ]
            #
            # 0.5*((-1)^(m1+m2)) * Y(ell1, m1)*Y(ell2, m2)
            # 0.5*((-1)^m1)      * Y(ell1, m1)*Y(ell2, -m2)
            # 0.5*((-1)^m2)      * Y(ell1, -m1))*Y(ell2, m2)
            # 0.5                * Y(ell1, -m1))*Y(ell2, -m2)
            #
            foil_set = [[ell1, mazi1, ell2, mazi2, 0.5*((-1.)**(mazi1+mazi2))],
                        [ell1, mazi1, ell2, -mazi2, 0.5*((-1.)**mazi1)],
                        [ell1, -mazi1, ell2, mazi2, 0.5*((-1.)**mazi2)],
                        [ell1, -mazi1, ell2, -mazi2, 0.5]]
        elif mazi1 == 0 and mazi2 < 0:
            # [1j/sqrt(2)*(Y(ell2, m2)-((-1)^m2)*Y(ell2, -m2))]
            foil_set = [[ell1, mazi1, ell2, mazi2, 1j/np.sqrt(2.)],
                        [ell1, mazi1, ell2, -mazi2,
                         -1j/np.sqrt(2.)*((-1.)**mazi2)]]
        elif mazi2 == 0 and mazi1 < 0:
            foil_set = [[ell1, mazi1, ell2, mazi2, 1j/np.sqrt(2.)],
                        [ell1, -mazi1, ell2, mazi2,
                         -1j/np.sqrt(2.)*((-1.)**mazi1)]]
        elif mazi1 == 0 and mazi2 > 0:
            # [1./sqrt(2)*(((-1)^m2)*Y(ell2, m2)+Y(ell2, -m2))]
            foil_set = [[ell1, mazi1, ell2, mazi2,
                         1./np.sqrt(2.)*((-1.)**mazi2)],
                        [ell1, mazi1, ell2, -mazi2, 1./np.sqrt(2.)]]
        elif mazi2 == 0 and mazi1 > 0:
            # [1./sqrt(2)*(((-1)^m2)*Y(ell2, m2)+Y(ell2, -m2))]
            foil_set = [[ell1, mazi1, ell2, mazi2,
                         1./np.sqrt(2.)*((-1.)**mazi1)],
                        [ell1, -mazi1, ell2, mazi2, 1./np.sqrt(2.)]]
        elif mazi1 == 0 and mazi2 == 0:
            foil_set = [[ell1, mazi1, ell2, mazi2, 1.]]
        else:
            raise ValueError("Values for (mazi1, mazi2) not understood")

        reco_list = [[]]
        for entry in foil_set:
            [ell1, mazi1, ell2, mazi2, first_coeff] = entry
            mazi = mazi1+mazi2
            reco = [[]]
            ell_min = np.max([np.abs(ell1-ell2), np.abs(mazi)])
            ell_max = ell1+ell2
            for ell in range(ell_min, ell_max+1):
                tmp = np.sqrt((2.*ell1+1.)*(2.*ell2+1.)
                              / (4.*np.pi*(2.*ell+1.)))\
                    * (CG(ell1, mazi1, ell2, mazi2, ell, mazi).doit())\
                    * (CG(ell1, 0, ell2, 0, ell, 0).doit())
                second_coeff = float(tmp.evalf())
                final_coeff = first_coeff*second_coeff
                reco = reco+[[ell, mazi, final_coeff]]
            reco = reco[1:]
            reco_list = reco_list+reco
        reco_list = reco_list[1:]

        reco_dict = {}
        for entry in reco_list:
            if (entry[0], entry[1]) not in reco_dict.keys():
                reco_dict[(entry[0], entry[1])] = 0.0
        for entry in reco_list:
            [ell, mazi, coeff] = entry
            if mazi < 0:
                reco_dict[(ell, mazi)] = reco_dict[(ell, mazi)]\
                    - 1j*coeff/np.sqrt(2.)
                reco_dict[(ell, -mazi)] = reco_dict[(ell, -mazi)]\
                    + coeff/np.sqrt(2.)
            elif mazi > 0:
                reco_dict[(ell, mazi)] = reco_dict[(ell, mazi)]\
                    + ((-1.)**mazi)*coeff/np.sqrt(2.)
                reco_dict[(ell, -mazi)] = reco_dict[(ell, -mazi)]\
                    + 1j*((-1.)**mazi)*coeff/np.sqrt(2.)
            elif mazi == 0:
                reco_dict[(ell, mazi)] = reco_dict[(ell, mazi)]+coeff
            else:
                raise ValueError("Values for mazi not understood")

        final_reco_list = [[]]
        for key in reco_dict:
            if np.abs(reco_dict[key]) > 1.e-10:
                final_reco_list = final_reco_list+[[key[0], key[1],
                                                    reco_dict[key]]]
        final_reco_list = final_reco_list[1:]
        return final_reco_list

    @staticmethod
    def calY(ell=0, mazi=0, nvec_arr=np.array([[1.0, 2.0, 3.0]]),
             q=1.0, qc_impl={}):
        r"""
        Caligraphic spherical harmonics.

        Parameters
        ----------
        ell (int): orbital angular momentum
        mazi (int): azimuthal component
        nvec_arr (np.ndarray): array of three-vectors
        q (float): on-shell back-to-back momentum magnitude.
        qc_impl (dict): organization, determining exact definition.

        (Also relies on global EPSILON15 parameter.)

        See FiniteVolumeSetup for documentation of possible keys included in
        qc_impl.

        Returns
        -------
        (np.ndarray)
        """
        real_harmonics = QC_IMPL_DEFAULTS['real_harmonics']
        if 'real_harmonics' in qc_impl:
            real_harmonics = qc_impl['real_harmonics']
        if real_harmonics:
            if ell == 0:
                Y = np.ones(len(nvec_arr))
            elif ell == 1 and mazi == 0:
                Y = np.sqrt(3.)*(nvec_arr.T)[2]
            elif ell == 1 and mazi == -1:
                Y = np.sqrt(3.)*(nvec_arr.T)[1]
            elif ell == 1 and mazi == 1:
                Y = np.sqrt(3.)*(nvec_arr.T)[0]
            else:
                Y = BKFunctions.cart_sph_harm_real(ell, mazi, nvec_arr)
        else:
            Y = BKFunctions.cart_sph_harm(ell, mazi, nvec_arr)
        smarter_q_rescale = QC_IMPL_DEFAULTS['smarter_q_rescale']
        if 'smarter_q_rescale' in qc_impl:
            smarter_q_rescale = qc_impl['smarter_q_rescale']
        if smarter_q_rescale:
            calY = Y
        else:
            calY = Y/np.abs(q**ell)
        return calY

    @staticmethod
    def standard_boost(beta_vec=np.array([0.0, 0.0, 0.0]),
                       four_momentum=np.array([1.0, 0.0, 0.0, 0.0])):
        r"""
        Boost of the four momentum with the given beta.

        Designed to be applied as a single boost to a single four-vector.

        Parameters
        ----------
        beta_vec (np.ndarray): boost velocity
        four_momentum (np.ndarray): four-momentum to be boosted

        Returns
        -------
        (np.ndarray)
        """
        betaSQ = beta_vec@beta_vec
        if betaSQ == 0.0:
            return four_momentum
        if betaSQ < 0.0 or betaSQ >= 1.0:
            return np.array(4*[0.0])
        beta = np.sqrt(betaSQ)
        beta_hat = beta_vec/beta
        gamma = np.sqrt(1.0/(1.0-betaSQ))
        momentum_spatial_vec = four_momentum[1:]
        momentum_par_component = momentum_spatial_vec@beta_hat
        momentum_par_vec = momentum_par_component*beta_hat
        momentum_perp_vec = momentum_spatial_vec - momentum_par_vec
        boost_matrix = np.array([[gamma, beta*gamma], [beta*gamma, gamma]])
        momentum_par_unboosted = np.array([[four_momentum[0]],
                                           [momentum_par_component]])
        momentum_par_boosted = boost_matrix@momentum_par_unboosted
        momentum_spatial_vec_boosted = momentum_perp_vec\
            + momentum_par_boosted[1][0]*beta_hat
        four_momentum_boosted = np.array([momentum_par_boosted[0][0],
                                          momentum_spatial_vec_boosted[0],
                                          momentum_spatial_vec_boosted[1],
                                          momentum_spatial_vec_boosted[2]])
        return four_momentum_boosted

    @staticmethod
    def standard_boost_array(beta_vec=np.array([[[0.0, 0.0, 0.0]]]),
                             four_momentum=np.array([[[1.0, 0.0, 0.0, 0.0]]])):
        r"""
        Boost of the four momentum with the given beta.

        Designed to be applied as an array of boosts to an array of
        four-vectors.

        Parameters
        ----------
        beta_vec (np.ndarray): boost velocity
        four_momentum (np.ndarray): four-momentum to be boosted

        Returns
        -------
        (np.ndarray)
        """
        betaSQ = (beta_vec[0][0]@beta_vec[0][0])*np.ones(beta_vec.shape[:-1])
        if betaSQ[0][0] == 0.0:
            return four_momentum
        if betaSQ[0][0] < 0.0:
            return np.zeros(four_momentum.shape)
        beta = np.sqrt(betaSQ)
        beta_hat = beta_vec/np.repeat(beta, 3, axis=1).reshape(beta_vec.shape)
        gamma = np.sqrt(1.0/(1.0-betaSQ))
        momentum_spatial_vec = four_momentum[:, :, 1:]
        momentum_par_component = (momentum_spatial_vec*beta_hat).sum(2)
        momentum_par_vec = np.repeat(momentum_par_component, 3, axis=1
                                     ).reshape(beta_hat.shape)*beta_hat
        momentum_perp_vec = momentum_spatial_vec-momentum_par_vec

        boost_matrix = np.transpose(np.array([[gamma, beta*gamma],
                                              [beta*gamma, gamma]]),
                                    axes=(2, 3, 0, 1))
        momentum_par_unboosted = np.concatenate(
            (four_momentum[:, :, 0].reshape(
                four_momentum[:, :, 0].shape+(1,)
                ),
             momentum_par_component.reshape(
                 four_momentum[:, :, 0].shape+(1,)
                 )),
            axis=2)

        momentum_par_boosted = np.einsum('ijkl,ijl->ijk', boost_matrix,
                                         momentum_par_unboosted)

        momentum_spatial_vec_boosted = momentum_perp_vec\
            + np.repeat(
                momentum_par_boosted[:, :, 1], 3, axis=1
                ).reshape(beta_hat.shape)*beta_hat

        four_momentum_boosted = np.concatenate(
            (momentum_par_boosted[:, :, 0].reshape(
                momentum_par_boosted[:, :, 0].shape+(1,)
                ),
                momentum_spatial_vec_boosted),
            axis=2)
        return four_momentum_boosted


class QCFunctions:
    """Class collecting quantization-condition functions."""

    @staticmethod
    def __helperG_single_entry(E, nP, L, np1spec, np2spec, m1, m2, m3):
        Pvec = TWOPI*nP/L
        p1spec_vec = TWOPI*np1spec/L  # called \vec p in 1408.5933
        p2spec_vec = TWOPI*np2spec/L  # called \vec k in 1408.5933
        p1specSQ = p1spec_vec@p1spec_vec
        p2specSQ = p2spec_vec@p2spec_vec
        omega_p1spec = np.sqrt(m3**2+p1specSQ)
        omega_p2spec = np.sqrt(m1**2+p2specSQ)
        # Following is called \vec \beta_p in 1408.5933
        beta_for1 = -(Pvec-p1spec_vec)/(E-omega_p1spec)
        # Following is called \vec \beta_k in 1408.5933
        beta_for2 = -(Pvec-p2spec_vec)/(E-omega_p2spec)

        # Following is called k^\mu in 1408.5933
        fourmom_for1 = np.concatenate(([omega_p2spec], p2spec_vec))
        # Following is called \vec k^* in 1408.5933
        vecstar_for1 = BKFunctions.standard_boost(beta_for1, fourmom_for1)[1:]
        # Following is called p^\mu in 1408.5933
        fourmom_for2 = np.concatenate(([omega_p1spec], p1spec_vec))
        # Following is called \vec p^* in 1408.5933
        vecstar_for2 = BKFunctions.standard_boost(beta_for2, fourmom_for2)[1:]

        E2CMSQ_for1 = (E-omega_p1spec)**2-(Pvec-p1spec_vec)@(Pvec-p1spec_vec)
        E2CMSQ_for2 = (E-omega_p2spec)**2-(Pvec-p2spec_vec)@(Pvec-p2spec_vec)

        if m1 == m2:
            qSQ_for1 = E2CMSQ_for1/4.0-m1**2
        else:
            qSQ_for1 = (E2CMSQ_for1**2-2.0*E2CMSQ_for1*m1**2
                        + m1**4-2.0*E2CMSQ_for1*m2**2-2.0*m1**2*m2**2+m2**4)\
                    / (4.0*E2CMSQ_for1)
        if m2 == m3:
            qSQ_for2 = E2CMSQ_for2/4.0-m3**2
        else:
            qSQ_for2 = (E2CMSQ_for2**2-2.0*E2CMSQ_for2*m3**2
                        + m3**4-2.0*E2CMSQ_for2*m2**2-2.0*m3**2*m2**2+m2**4)\
                    / (4.0*E2CMSQ_for2)

        q_for1 = np.sqrt(qSQ_for1+0.*1j)
        q_for2 = np.sqrt(qSQ_for2+0.*1j)
        if np.abs(q_for1.imag) < EPSILON15:
            q_for1 = q_for1.real
        if np.abs(q_for2.imag) < EPSILON15:
            q_for2 = q_for2.real
        return [vecstar_for1, vecstar_for2, E2CMSQ_for1,
                E2CMSQ_for2, q_for1, q_for2]

    @staticmethod
    def getG_single_entry(E=4.0, nP=np.array([0, 0, 0]), L=5.0,
                          np1spec=np.array([0, 0, 0]),
                          np2spec=np.array([0, 0, 0]),
                          ell1=0, mazi1=0, ell2=0, mazi2=0,
                          m1=1.0, m2=1.0, m3=1.0,
                          alpha=-1.0, beta=0.0,
                          J_slow=False,
                          three_scheme='relativistic pole',
                          qc_impl={},
                          g_rescale=1.0):
        """
        Evaluate single entry of G.

        .......................................................


                  @@@  --(p1=k=p2spec)--(m1)-------
        p1spec    @@@@                                 p2spec
        ell1      @@  ---(p2=P-p1-p3)---(m2)--  @@@    ell2
        mazi1                                  @@@@    mazi2
                  -------(p3=p=p1spec)--(m3)--  @@@


        .......................................................

        Parameters
        ----------
        E (float): energy
        nP (np.ndarray): dimensionless momentum
        L (float): box-length
        np1spec (np.ndarray): first spectator
        np2spec (np.ndarray): second spectator
        ell1 (int): first angular momentum
        mazi1 (int): first azimuthal
        ell2 (int): second angular momentum
        mazi2 (int): second azimuthal
        m1 (float): first mass
        m2 (float): second mass
        m3 (float): third mass
        alpha (float): first shape parameter
        beta (float): second shape parameter
        J_slow (boolean): switch for version of J
        three_scheme (str): scheme for three-body interaction
        qc_impl (dict): scheme for organizing quantization condition

        See FiniteVolumeSetup for documentation of possible keys included in
        qc_impl.

        Returns
        -------
        (float)
        """
        [vecstar_for1, vecstar_for2, E2CMSQ_for1, E2CMSQ_for2, q_for1, q_for2]\
            = QCFunctions.__helperG_single_entry(E, nP, L,
                                                 np1spec, np2spec, m1, m2, m3)

        calY1 = BKFunctions.calY(ell1, mazi1,
                                 vecstar_for1.reshape((1, 3)),
                                 q_for1, qc_impl)[0]
        calY2 = BKFunctions.calY(ell2, mazi2,
                                 vecstar_for2.reshape((1, 3)),
                                 q_for2, qc_impl)[0]
        calY2conj = np.conjugate(calY2)

        HH = BKFunctions.H(E2CMSQ_for1, m1+m2, alpha, beta, qc_impl, J_slow)\
            * BKFunctions.H(E2CMSQ_for2, m2+m3, alpha, beta, qc_impl, J_slow)

        Pvec = TWOPI*nP/L
        p1vec = TWOPI*np2spec/L
        p3vec = TWOPI*np1spec/L
        p2vec = Pvec-p1vec-p3vec
        omega1 = np.sqrt(m1**2+p1vec@p1vec)
        omega2 = np.sqrt(m2**2+p2vec@p2vec)
        omega3 = np.sqrt(m3**2+p3vec@p3vec)
        if three_scheme == 'original pole':
            simple_factor = 1.0/(4.0*omega2*omega1*L**3)
        elif three_scheme == 'relativistic pole':
            simple_factor = 1.0/(2.0*omega1*L**3*(E-omega1-omega3+omega2))
        else:
            raise ValueError("three_scheme not recognized")
        hermitian = QC_IMPL_DEFAULTS['hermitian']
        if 'hermitian' in qc_impl:
            hermitian = qc_impl['hermitian']
        if hermitian:
            simple_factor = simple_factor/(2.0*omega3)

        pole_factor = 1.0/(E-omega1-omega2-omega3)
        return calY1*calY2conj*HH*simple_factor*pole_factor*g_rescale

    @staticmethod
    def get_nvec_data(tbks_entry, row_shell, col_shell):
        """Get the data for the nvecs."""
        n1vec_arr_shell = tbks_entry.nvec_arr[row_shell[0]:row_shell[1]]
        n1vecSQ_arr_shell = tbks_entry.nvecSQ_arr[
            row_shell[0]:row_shell[1]]

        n2vec_arr_shell = tbks_entry.nvec_arr[col_shell[0]:col_shell[1]]
        n2vecSQ_arr_shell = tbks_entry.nvecSQ_arr[
            col_shell[0]:col_shell[1]]

        # Awkward swap here
        n1vec_mat_shell = np.swapaxes(
            np.swapaxes(
                ((tbks_entry.n2vec_mat)[
                    row_shell[0]:row_shell[1]]),
                0, 1
                )[col_shell[0]:col_shell[1]],
            0, 1
            )

        n2vec_mat_shell = np.swapaxes(
            np.swapaxes(
                ((tbks_entry.n1vec_mat)[
                    row_shell[0]:row_shell[1]]),
                0, 1
                )[col_shell[0]:col_shell[1]],
            0, 1
            )

        n3vec_mat_shell = np.swapaxes(
            np.swapaxes(
                ((tbks_entry.n3vec_mat)[
                    row_shell[0]:row_shell[1]]),
                0, 1
                )[col_shell[0]:col_shell[1]],
            0, 1
            )

        n1vecSQ_mat_shell = np.swapaxes(
            np.swapaxes(
                ((tbks_entry.n2vecSQ_mat)[
                    row_shell[0]:row_shell[1]]),
                0, 1
                )[col_shell[0]:col_shell[1]],
            0, 1
            )

        n2vecSQ_mat_shell = np.swapaxes(
            np.swapaxes(
                ((tbks_entry.n1vecSQ_mat)[
                    row_shell[0]:row_shell[1]]),
                0, 1
                )[col_shell[0]:col_shell[1]],
            0, 1
            )

        n3vecSQ_mat_shell = np.swapaxes(
            np.swapaxes(
                ((tbks_entry.n3vecSQ_mat)[
                    row_shell[0]:row_shell[1]]),
                0, 1
                )[col_shell[0]:col_shell[1]],
            0, 1
            )

        return [n1vec_arr_shell, n1vecSQ_arr_shell,
                n2vec_arr_shell, n2vecSQ_arr_shell,
                n1vec_mat_shell, n2vec_mat_shell, n3vec_mat_shell,
                n1vecSQ_mat_shell, n2vecSQ_mat_shell, n3vecSQ_mat_shell]

    @staticmethod
    def __helperG_array(E, nP, L, m1, m2, m3,
                        tbks_entry,
                        row_shell,
                        col_shell):
        [n1vec_arr_shell, n1vecSQ_arr_shell,
         n2vec_arr_shell, n2vecSQ_arr_shell,
         n1vec_mat_shell, n2vec_mat_shell, n3vec_mat_shell,
         n1vecSQ_mat_shell, n2vecSQ_mat_shell, n3vecSQ_mat_shell]\
            = QCFunctions.get_nvec_data(tbks_entry,
                                        row_shell, col_shell)
        Pvec = TWOPI*nP/L
        p1specvec_arr_slice\
            = TWOPI*n1vec_arr_shell/L  # called \vec p in 1408.5933
        p2specvec_arr_slice\
            = TWOPI*n2vec_arr_shell/L  # called \vec k in 1408.5933
        p1specvecSQ_arr_slice = (TWOPI**2)*n1vecSQ_arr_shell/L**2
        p2specvecSQ_arr_slice = (TWOPI**2)*n2vecSQ_arr_shell/L**2
        omegap1spec_arr_slice = np.sqrt(m3**2+p1specvecSQ_arr_slice)
        omegap2spec_arr_slice = np.sqrt(m1**2+p2specvecSQ_arr_slice)

        p1specvec_mat_shell\
            = TWOPI*n1vec_mat_shell/L  # called \vec p in 1408.5933
        p2specvec_mat_shell\
            = TWOPI*n2vec_mat_shell/L  # called \vec k in 1408.5933
        p1specvecSQ_mat_shell = (TWOPI**2)*n1vecSQ_mat_shell/L**2
        p2specvecSQ_mat_shell = (TWOPI**2)*n2vecSQ_mat_shell/L**2
        omegap1spec_mat_shell = np.sqrt(m3**2+p1specvecSQ_mat_shell)
        omegap2spec_mat_shell = np.sqrt(m1**2+p2specvecSQ_mat_shell)

        # Following is called \vec \beta_p in 1408.5933
        beta_for1 = -(Pvec-p1specvec_mat_shell)/np.repeat(
            E-omegap1spec_mat_shell, 3, axis=1
            ).reshape((Pvec-p1specvec_mat_shell).shape)

        # Following is called \vec \beta_k in 1408.5933
        beta_for2 = -(Pvec-p2specvec_mat_shell)/np.repeat(
            E-omegap2spec_mat_shell, 3, axis=1
            ).reshape((Pvec-p2specvec_mat_shell).shape)

        # Following is called k^\mu in 1408.5933
        fourmom_for1 = np.concatenate(
            (omegap2spec_mat_shell.reshape(
                omegap2spec_mat_shell.shape+(1,)), p2specvec_mat_shell),
            axis=2)

        # Following is called \vec k^* in 1408.5933
        vecstar_for1 = BKFunctions.standard_boost_array(beta_for1,
                                                        fourmom_for1)[:, :, 1:]

        # Following is called p^\mu in 1408.5933
        fourmom_for2 = np.concatenate(
            (omegap1spec_mat_shell.reshape(omegap1spec_mat_shell.shape+(1,)),
             p1specvec_mat_shell),
            axis=2)

        # Following is called \vec p^* in 1408.5933
        vecstar_for2 = BKFunctions.standard_boost_array(beta_for2,
                                                        fourmom_for2)[:, :, 1:]

        E2CMSQ_for1 = (E-omegap1spec_arr_slice)**2\
            - ((Pvec-p1specvec_arr_slice)*(Pvec-p1specvec_arr_slice)).sum(1)
        E2CMSQ_for2 = (E-omegap2spec_arr_slice)**2\
            - ((Pvec-p2specvec_arr_slice)*(Pvec-p2specvec_arr_slice)).sum(1)

        if m1 == m2:
            qSQ_for1 = E2CMSQ_for1/4.0-m1**2
        else:
            qSQ_for1 = (E2CMSQ_for1**2-2.0*E2CMSQ_for1*m1**2
                        + m1**4-2.0*E2CMSQ_for1*m2**2-2.0*m1**2*m2**2+m2**4)\
                    / (4.0*E2CMSQ_for1)
        if m2 == m3:
            qSQ_for2 = E2CMSQ_for2/4.0-m3**2
        else:
            qSQ_for2 = (E2CMSQ_for2**2-2.0*E2CMSQ_for2*m3**2
                        + m3**4-2.0*E2CMSQ_for2*m2**2-2.0*m3**2*m2**2+m2**4)\
                    / (4.0*E2CMSQ_for2)

        q_for1 = np.sqrt(qSQ_for1+0.*1j)
        q_for2 = np.sqrt(qSQ_for2+0.*1j)

        q_for1_mat = np.repeat(q_for1.reshape(q_for1.shape+(1,)),
                               vecstar_for1.shape[1], axis=1)
        q_for2_mat = np.repeat(q_for2.reshape((1,)+q_for2.shape),
                               vecstar_for2.shape[0], axis=0)

        return [vecstar_for1, vecstar_for2, E2CMSQ_for1,
                E2CMSQ_for2, q_for1, q_for2, q_for1_mat, q_for2_mat,
                omegap1spec_mat_shell, omegap2spec_mat_shell,
                omegap1spec_arr_slice, omegap2spec_arr_slice,
                n3vecSQ_mat_shell]

    @staticmethod
    def get_nvecSQ_mat_shells(tbks_entry,
                              row_shell,
                              col_shell):
        """Get n1vecSQ_mat_shell, n2vecSQ_mat_shell, n3vecSQ_mat_shell."""
        return QCFunctions.get_nvec_data(tbks_entry,
                                         row_shell, col_shell)[-3:]

    @staticmethod
    def __helperG_array_prep_mat(E, nP, L, m1, m2, m3,
                                 tbks_entry,
                                 row_shell_index,
                                 col_shell_index):
        n1vec_arr_shell\
            = tbks_entry.n1vec_arr_all_shells[row_shell_index][
                col_shell_index]
        n1vecSQ_arr_shell\
            = tbks_entry.n1vecSQ_arr_all_shells[row_shell_index][
                col_shell_index]
        n2vec_arr_shell\
            = tbks_entry.n2vec_arr_all_shells[row_shell_index][
                col_shell_index]
        n2vecSQ_arr_shell\
            = tbks_entry.n2vecSQ_arr_all_shells[row_shell_index][
                col_shell_index]
        n1vec_mat_shell\
            = tbks_entry.n1vec_mat_all_shells[row_shell_index][
                col_shell_index]
        n2vec_mat_shell\
            = tbks_entry.n2vec_mat_all_shells[row_shell_index][
                col_shell_index]
        # n3vec_mat_shell\
        #     = tbks_entry.n3vec_mat_all_shells[row_shell_index][
        #         col_shell_index]
        n1vecSQ_mat_shell\
            = tbks_entry.n1vecSQ_mat_all_shells[row_shell_index][
                col_shell_index]
        n2vecSQ_mat_shell\
            = tbks_entry.n2vecSQ_mat_all_shells[row_shell_index][
                col_shell_index]
        n3vecSQ_mat_shell\
            = tbks_entry.n3vecSQ_mat_all_shells[row_shell_index][
                col_shell_index]

        Pvec = TWOPI*nP/L
        p1specvec_arr_slice\
            = TWOPI*n1vec_arr_shell/L  # called \vec p in 1408.5933
        p2specvec_arr_slice\
            = TWOPI*n2vec_arr_shell/L  # called \vec k in 1408.5933
        p1specvecSQ_arr_slice = (TWOPI**2)*n1vecSQ_arr_shell/L**2
        p2specvecSQ_arr_slice = (TWOPI**2)*n2vecSQ_arr_shell/L**2
        omegap1spec_arr_slice = np.sqrt(m3**2+p1specvecSQ_arr_slice)
        omegap2spec_arr_slice = np.sqrt(m1**2+p2specvecSQ_arr_slice)

        p1specvec_mat_shell\
            = TWOPI*n1vec_mat_shell/L  # called \vec p in 1408.5933
        p2specvec_mat_shell\
            = TWOPI*n2vec_mat_shell/L  # called \vec k in 1408.5933
        p1specvecSQ_mat_shell = (TWOPI**2)*n1vecSQ_mat_shell/L**2
        p2specvecSQ_mat_shell = (TWOPI**2)*n2vecSQ_mat_shell/L**2
        omegap1spec_mat_shell = np.sqrt(m3**2+p1specvecSQ_mat_shell)
        omegap2spec_mat_shell = np.sqrt(m1**2+p2specvecSQ_mat_shell)

        # Following is called \vec \beta_p in 1408.5933
        beta_for1 = -(Pvec-p1specvec_mat_shell)/np.repeat(
            E-omegap1spec_mat_shell, 3, axis=1
            ).reshape((Pvec-p1specvec_mat_shell).shape)

        # Following is called \vec \beta_k in 1408.5933
        beta_for2 = -(Pvec-p2specvec_mat_shell)/np.repeat(
            E-omegap2spec_mat_shell, 3, axis=1
            ).reshape((Pvec-p2specvec_mat_shell).shape)

        # Following is called k^\mu in 1408.5933
        fourmom_for1 = np.concatenate(
            (omegap2spec_mat_shell.reshape(
                omegap2spec_mat_shell.shape+(1,)), p2specvec_mat_shell),
            axis=2)

        # Following is called \vec k^* in 1408.5933
        vecstar_for1 = BKFunctions.standard_boost_array(beta_for1,
                                                        fourmom_for1)[:, :, 1:]

        # Following is called p^\mu in 1408.5933
        fourmom_for2 = np.concatenate(
            (omegap1spec_mat_shell.reshape(omegap1spec_mat_shell.shape+(1,)),
             p1specvec_mat_shell),
            axis=2)

        # Following is called \vec p^* in 1408.5933
        vecstar_for2 = BKFunctions.standard_boost_array(beta_for2,
                                                        fourmom_for2)[:, :, 1:]

        E2CMSQ_for1 = (E-omegap1spec_arr_slice)**2\
            - ((Pvec-p1specvec_arr_slice)*(Pvec-p1specvec_arr_slice)).sum(1)
        E2CMSQ_for2 = (E-omegap2spec_arr_slice)**2\
            - ((Pvec-p2specvec_arr_slice)*(Pvec-p2specvec_arr_slice)).sum(1)

        if m1 == m2:
            qSQ_for1 = E2CMSQ_for1/4.0-m1**2
        else:
            qSQ_for1 = (E2CMSQ_for1**2-2.0*E2CMSQ_for1*m1**2
                        + m1**4-2.0*E2CMSQ_for1*m2**2-2.0*m1**2*m2**2+m2**4)\
                    / (4.0*E2CMSQ_for1)
        if m2 == m3:
            qSQ_for2 = E2CMSQ_for2/4.0-m3**2
        else:
            qSQ_for2 = (E2CMSQ_for2**2-2.0*E2CMSQ_for2*m3**2
                        + m3**4-2.0*E2CMSQ_for2*m2**2-2.0*m3**2*m2**2+m2**4)\
                    / (4.0*E2CMSQ_for2)

        q_for1 = np.sqrt(qSQ_for1+0.*1j)
        q_for2 = np.sqrt(qSQ_for2+0.*1j)

        q_for1_mat = np.repeat(q_for1.reshape(q_for1.shape+(1,)),
                               vecstar_for1.shape[1], axis=1)
        q_for2_mat = np.repeat(q_for2.reshape((1,)+q_for2.shape),
                               vecstar_for2.shape[0], axis=0)

        return [vecstar_for1, vecstar_for2, E2CMSQ_for1,
                E2CMSQ_for2, q_for1, q_for2, q_for1_mat, q_for2_mat,
                omegap1spec_mat_shell, omegap2spec_mat_shell,
                omegap1spec_arr_slice, omegap2spec_arr_slice,
                n3vecSQ_mat_shell]

    @staticmethod
    def getG_array(E, nP, L, m1, m2, m3,
                   tbks_entry,
                   row_shell, col_shell,
                   ell1, ell2,
                   alpha, beta,
                   qc_impl, three_scheme,
                   g_rescale):
        """
        Get G, numpy accelerated.

        See FiniteVolumeSetup for documentation of possible keys included in
        qc_impl.

        three_scheme is drawn from the following:
            'original pole'
            'relativistic pole'
        """
        J_slow = False
        [vecstar_for1, vecstar_for2, E2CMSQ_for1,
         E2CMSQ_for2, q_for1, q_for2, q_for1_mat, q_for2_mat,
         omegap1spec_mat_shell, omegap2spec_mat_shell,
         omegap1spec_arr_slice, omegap2spec_arr_slice,
         n3vecSQ_mat_shell]\
            = QCFunctions.__helperG_array(E, nP, L, m1, m2, m3,
                                          tbks_entry,
                                          row_shell,
                                          col_shell)

        shape1_tmp = vecstar_for1.shape
        r2_shape = shape1_tmp[:-1]

        calY1mat = [[]]
        calY2conjmat = [[]]
        for mazi1 in np.arange(-ell1, ell1+1):
            calY1row = []
            calY2conjrow = []
            for mazi2 in np.arange(-ell2, ell2+1):
                calY1 = BKFunctions.calY(ell1, mazi1,
                                         vecstar_for1.reshape(
                                             (shape1_tmp[0]*shape1_tmp[1], 3)),
                                         q_for1_mat.reshape(q_for1_mat.size),
                                         qc_impl)
                shape2_tmp = vecstar_for2.shape
                calY2 = BKFunctions.calY(ell2, mazi2,
                                         vecstar_for2.reshape(
                                             (shape2_tmp[0]*shape2_tmp[1], 3)),
                                         q_for2_mat.reshape(q_for2_mat.size),
                                         qc_impl)
                calY2conj = np.conjugate(calY2)
                calY1 = (calY1).reshape(r2_shape)
                calY1row = calY1row+[calY1]
                calY2conj = (calY2conj).reshape(r2_shape)
                calY2conjrow = calY2conjrow+[calY2conj]
            calY1mat = calY1mat+[calY1row]
            calY2conjmat = calY2conjmat+[calY2conjrow]

        calY1mat = np.transpose(np.array(calY1mat[1:]), axes=(2, 0, 3, 1))
        Y1shapetmp = calY1mat.shape
        calY1mat = calY1mat.reshape((Y1shapetmp[0], Y1shapetmp[1],
                                     Y1shapetmp[2]*Y1shapetmp[3]))
        calY1mat = np.transpose(calY1mat, axes=(2, 0, 1))
        Y1shapetmp = calY1mat.shape
        calY1mat = calY1mat.reshape((Y1shapetmp[0],
                                     Y1shapetmp[1]*Y1shapetmp[2]))
        calY1mat = np.transpose(calY1mat)

        calY2conjmat = np.transpose(np.array(calY2conjmat[1:]),
                                    axes=(2, 0, 3, 1))
        Y2conjshapetmp = calY2conjmat.shape
        calY2conjmat = calY2conjmat.reshape((Y2conjshapetmp[0],
                                             Y2conjshapetmp[1],
                                             Y2conjshapetmp[2]
                                             * Y2conjshapetmp[3]))
        calY2conjmat = np.transpose(calY2conjmat, axes=(2, 0, 1))
        Y2conjshapetmp = calY2conjmat.shape
        calY2conjmat = calY2conjmat.reshape((Y2conjshapetmp[0],
                                             Y2conjshapetmp[1]
                                             * Y2conjshapetmp[2]))
        calY2conjmat = np.transpose(calY2conjmat)
        YY = calY1mat*calY2conjmat

        H1 = BKFunctions.H(E2CMSQ_for1.reshape(E2CMSQ_for1.size), m1+m2,
                           alpha, beta, qc_impl, J_slow)
        H2 = BKFunctions.H(E2CMSQ_for2.reshape(E2CMSQ_for2.size), m2+m3,
                           alpha, beta, qc_impl, J_slow)

        omega1_mat = omegap2spec_mat_shell
        omega2_mat = np.sqrt(m2**2+FOURPI2*n3vecSQ_mat_shell/L**2)
        omega3_mat = omegap1spec_mat_shell

        if three_scheme == 'original pole':
            simple_factor_mat = 1.0/(2.0*omega1_mat*omega2_mat*L**3)
        elif three_scheme == 'relativistic pole':
            simple_factor_mat = 1.0/(2.0*omega1_mat*L**3
                                     * (E-omega1_mat-omega3_mat+omega2_mat))
        else:
            raise ValueError("three_scheme not recognized")

        hermitian = QC_IMPL_DEFAULTS['hermitian']
        if 'hermitian' in qc_impl:
            hermitian = qc_impl['hermitian']
        if hermitian:
            simple_factor_mat = simple_factor_mat/(2.0*omega3_mat)

        pole_factor = 1.0/(E-omega1_mat-omega2_mat-omega3_mat)
        full_mat = simple_factor_mat*pole_factor
        full_mat_big = np.repeat(np.repeat(full_mat, 2*ell1+1, axis=0),
                                 2*ell2+1, axis=1)

        H1_mat = np.repeat((np.repeat(H2.reshape((1,)+H2.shape),
                                      (full_mat_big.shape)[0], axis=0)),
                           2*ell2+1, axis=1)
        H2_mat = np.repeat((np.repeat(H1.reshape(H1.shape+(1,)),
                                      (full_mat_big.shape)[1], axis=1)),
                           2*ell1+1, axis=0)
        if np.sum(H1_mat**2) < 1.e-20 or np.sum(H2_mat**2) < 1.e-20:
            return np.zeros_like(full_mat_big)
        return YY*full_mat_big*H1_mat*H2_mat*g_rescale

    @staticmethod
    def getG_array_prep_mat(E, nP, L, m1, m2, m3,
                            tbks_entry,
                            row_shell_index, col_shell_index,
                            ell1, ell2,
                            alpha, beta,
                            qc_impl, three_scheme,
                            g_rescale):
        """
        Get G, numpy accelerated.

        See FiniteVolumeSetup for documentation of possible keys included in
        qc_impl.

        three_scheme is drawn from the following:
            'original pole'
            'relativistic pole'
        """
        J_slow = False
        [vecstar_for1, vecstar_for2, E2CMSQ_for1,
         E2CMSQ_for2, q_for1, q_for2, q_for1_mat, q_for2_mat,
         omegap1spec_mat_shell, omegap2spec_mat_shell,
         omegap1spec_arr_slice, omegap2spec_arr_slice,
         n3vecSQ_mat_shell]\
            = QCFunctions.__helperG_array_prep_mat(E, nP, L, m1, m2, m3,
                                                   tbks_entry,
                                                   row_shell_index,
                                                   col_shell_index)

        shape1_tmp = vecstar_for1.shape
        r2_shape = shape1_tmp[:-1]

        calY1mat = [[]]
        calY2conjmat = [[]]
        for mazi1 in np.arange(-ell1, ell1+1):
            calY1row = []
            calY2conjrow = []
            for mazi2 in np.arange(-ell2, ell2+1):
                calY1 = BKFunctions.calY(ell1, mazi1,
                                         vecstar_for1.reshape(
                                             (shape1_tmp[0]*shape1_tmp[1], 3)),
                                         q_for1_mat.reshape(q_for1_mat.size),
                                         qc_impl)
                shape2_tmp = vecstar_for2.shape
                calY2 = BKFunctions.calY(ell2, mazi2,
                                         vecstar_for2.reshape(
                                             (shape2_tmp[0]*shape2_tmp[1], 3)),
                                         q_for2_mat.reshape(q_for2_mat.size),
                                         qc_impl)
                calY2conj = np.conjugate(calY2)
                calY1 = (calY1).reshape(r2_shape)
                calY1row = calY1row+[calY1]
                calY2conj = (calY2conj).reshape(r2_shape)
                calY2conjrow = calY2conjrow+[calY2conj]
            calY1mat = calY1mat+[calY1row]
            calY2conjmat = calY2conjmat+[calY2conjrow]

        calY1mat = np.transpose(np.array(calY1mat[1:]), axes=(2, 0, 3, 1))
        Y1shapetmp = calY1mat.shape
        calY1mat = calY1mat.reshape((Y1shapetmp[0], Y1shapetmp[1],
                                     Y1shapetmp[2]*Y1shapetmp[3]))
        calY1mat = np.transpose(calY1mat, axes=(2, 0, 1))
        Y1shapetmp = calY1mat.shape
        calY1mat = calY1mat.reshape((Y1shapetmp[0],
                                     Y1shapetmp[1]*Y1shapetmp[2]))
        calY1mat = np.transpose(calY1mat)

        calY2conjmat = np.transpose(np.array(calY2conjmat[1:]),
                                    axes=(2, 0, 3, 1))
        Y2conjshapetmp = calY2conjmat.shape
        calY2conjmat = calY2conjmat.reshape((Y2conjshapetmp[0],
                                             Y2conjshapetmp[1],
                                             Y2conjshapetmp[2]
                                             * Y2conjshapetmp[3]))
        calY2conjmat = np.transpose(calY2conjmat, axes=(2, 0, 1))
        Y2conjshapetmp = calY2conjmat.shape
        calY2conjmat = calY2conjmat.reshape((Y2conjshapetmp[0],
                                             Y2conjshapetmp[1]
                                             * Y2conjshapetmp[2]))
        calY2conjmat = np.transpose(calY2conjmat)
        YY = calY1mat*calY2conjmat

        H1 = BKFunctions.H(E2CMSQ_for1.reshape(E2CMSQ_for1.size), m1+m2,
                           alpha, beta, qc_impl, J_slow)
        H2 = BKFunctions.H(E2CMSQ_for2.reshape(E2CMSQ_for2.size), m2+m3,
                           alpha, beta, qc_impl, J_slow)

        omega1_mat = omegap2spec_mat_shell
        omega2_mat = np.sqrt(m2**2+FOURPI2*n3vecSQ_mat_shell/L**2)
        omega3_mat = omegap1spec_mat_shell

        if three_scheme == 'original pole':
            simple_factor_mat = 1.0/(2.0*omega1_mat*omega2_mat*L**3)
        elif three_scheme == 'relativistic pole':
            simple_factor_mat = 1.0/(2.0*omega1_mat*L**3
                                     * (E-omega1_mat-omega3_mat+omega2_mat))
        else:
            raise ValueError("three_scheme not recognized")

        hermitian = QC_IMPL_DEFAULTS['hermitian']
        if 'hermitian' in qc_impl:
            hermitian = qc_impl['hermitian']
        if hermitian:
            simple_factor_mat = simple_factor_mat/(2.0*omega3_mat)

        pole_factor = 1.0/(E-omega1_mat-omega2_mat-omega3_mat)
        full_mat = simple_factor_mat*pole_factor
        full_mat_big = np.repeat(np.repeat(full_mat, 2*ell1+1, axis=0),
                                 2*ell2+1, axis=1)

        H1_mat = np.repeat((np.repeat(H2.reshape((1,)+H2.shape),
                                      (full_mat_big.shape)[0], axis=0)),
                           2*ell2+1, axis=1)
        H2_mat = np.repeat((np.repeat(H1.reshape(H1.shape+(1,)),
                                      (full_mat_big.shape)[1], axis=1)),
                           2*ell1+1, axis=0)
        return YY*full_mat_big*H1_mat*H2_mat*g_rescale

    @staticmethod
    def summand(nP2=np.array([0, 0, 0]), qSQ=1.5, gamSQ=1.0, alpha_mass=0.5,
                nvec_arr=np.array([[0, 0, 0]]), alphaKSS=1.0,
                ell1=0, mazi1=0, ell2=0, mazi2=0,
                qc_impl={}):
        """
        Regulated sum entering the F function.

        See FiniteVolumeSetup for documentation of possible keys included in
        qc_impl.
        """
        nP2SQ = nP2@nP2
        nP2mag = np.sqrt(nP2SQ)
        q = np.sqrt(np.abs(qSQ))
        sph_harm_value = 1.0
        if nP2SQ == 0.0:
            rSQ_arr = (nvec_arr**2).sum(1)
            if ell1 != 0:
                calY1 = BKFunctions.calY(ell1, mazi1, nvec_arr,
                                         q, qc_impl)
                sph_harm_value = sph_harm_value*calY1

            if ell2 != 0:
                calY2 = BKFunctions.calY(ell2, mazi2, nvec_arr,
                                         q, qc_impl)
                calY2conj = np.conjugate(calY2)
                sph_harm_value = sph_harm_value*calY2conj

            if ((ell1 == ell2) and (mazi1 == mazi2)):
                smarter_q_rescale = QC_IMPL_DEFAULTS['smarter_q_rescale']
                if 'smarter_q_rescale' in qc_impl:
                    smarter_q_rescale = qc_impl['smarter_q_rescale']

                if smarter_q_rescale:
                    sph_harm_value = sph_harm_value\
                        - (rSQ_arr**ell1-q**(2*ell1))
                else:
                    sph_harm_value = sph_harm_value\
                        - (rSQ_arr**ell1/q**(2*ell1)-1.0)
        else:
            if (ell1 == 0 and ell2 == 0):
                npar_component_arr = ((nvec_arr*nP2).sum(1))/nP2mag
                rparSQ_arr = (npar_component_arr-nP2mag/2.0)**2/gamSQ
                nP2_hat = nP2/nP2mag
                npar_vec_arr = np.dot(np.transpose([npar_component_arr]),
                                      [nP2_hat])
                rperpSQ_arr = ((nvec_arr-npar_vec_arr)**2).sum(1)
                rSQ_arr = rparSQ_arr+rperpSQ_arr
            else:
                npar_component_arrtmp = ((nvec_arr*nP2).sum(1))/nP2mag
                npar_component_arr\
                    = npar_component_arrtmp.reshape(
                        (len(npar_component_arrtmp),
                         1))
                nP2_hat = nP2/nP2mag
                npar_vec_arr = nP2_hat*npar_component_arr
                rpar_vec_arr = (npar_vec_arr-nP2*alpha_mass)/np.sqrt(gamSQ)
                rperp_vec_arr = nvec_arr - npar_vec_arr
                rvec_arr = rpar_vec_arr + rperp_vec_arr
                rSQ_arr = (rvec_arr**2).sum(1)
                if ell1 != 0:
                    calY1 = BKFunctions.calY(ell1, mazi1, rvec_arr,
                                             q, qc_impl)
                    sph_harm_value = sph_harm_value*calY1
                if ell2 != 0:
                    calY2 = BKFunctions.calY(ell2, mazi2, rvec_arr,
                                             q, qc_impl)
                    calY2conj = np.conjugate(calY2)
                    sph_harm_value = sph_harm_value*calY2conj
                if ((ell1 == ell2) and (mazi1 == mazi2)):
                    smarter_q_rescale = QC_IMPL_DEFAULTS['smarter_q_rescale']
                    if 'smarter_q_rescale' in qc_impl:
                        smarter_q_rescale = qc_impl['smarter_q_rescale']

                    if smarter_q_rescale:
                        sph_harm_value = sph_harm_value\
                            - (rSQ_arr**ell1-q**(2*ell1))
                    else:
                        sph_harm_value = sph_harm_value\
                            - (rSQ_arr**ell1/q**(2*ell1)-1.0)
        Ds = rSQ_arr-qSQ
        return sph_harm_value*np.exp(-alphaKSS*Ds)/Ds

    @staticmethod
    def __T1(nP2=np.array([0, 0, 0]), qSQ=1.5, gamSQ=1.0, alpha_mass=0.5,
             C1cut=3, alphaKSS=1.0, ell1=0, mazi1=0, ell2=0, mazi2=0,
             qc_impl={}):
        rng = range(-C1cut, C1cut+1)
        mesh = np.meshgrid(*([rng]*3))
        nvec_arr = np.vstack([y.flat for y in mesh]).T
        return np.sum(QCFunctions.summand(nP2, qSQ, gamSQ, alpha_mass,
                                          nvec_arr, alphaKSS,
                                          ell1, mazi1, ell2, mazi2,
                                          qc_impl))/R4PI

    @staticmethod
    def __T2(qSQ=1.5, gamSQ=1.0, alphaKSS=1.0,
             ell1=0, mazi1=0, ell2=0, mazi2=0, qc_impl={}):
        if ((ell1 == ell2) and (mazi1 == mazi2)):
            gamma = np.sqrt(gamSQ)
            if qSQ >= 0:
                ttmp = 2.0*(np.pi**2)*np.sqrt(qSQ)\
                      * erfi(np.sqrt(alphaKSS*qSQ))\
                      - 2.0*np.exp(alphaKSS*qSQ)\
                      * np.sqrt(np.pi**3)/np.sqrt(alphaKSS)
            else:
                ttmp = -2.0*(np.pi**2)*np.sqrt(-qSQ)\
                      * erf(np.sqrt(-alphaKSS*qSQ))\
                      - 2.0*np.exp(alphaKSS*qSQ)\
                      * np.sqrt(np.pi**3)/np.sqrt(alphaKSS)
            smarter_q_rescale = QC_IMPL_DEFAULTS['smarter_q_rescale']
            if 'smarter_q_rescale' in qc_impl:
                smarter_q_rescale = qc_impl['smarter_q_rescale']
            if smarter_q_rescale:
                ttmp = ttmp*np.abs((qSQ)**ell1)
            return gamma*ttmp/np.sqrt(2.0*TWOPI)
        else:
            return 0.0

    @staticmethod
    def getZ_single_entry(nP2=np.array([0, 0, 0]), qSQ=1.5, gamSQ=1.0,
                          alpha_mass=0.5, C1cut=3, alphaKSS=1.0,
                          ell1=0, mazi1=0, ell2=0, mazi2=0,
                          qc_impl={}):
        r"""Evaluate a single entry of \\(Z\\)."""
        return QCFunctions.__T1(nP2, qSQ, gamSQ, alpha_mass, C1cut, alphaKSS,
                                ell1, mazi1, ell2, mazi2, qc_impl)\
            + QCFunctions.__T2(qSQ, gamSQ, alphaKSS, ell1, mazi1, ell2, mazi2,
                               qc_impl)

    @staticmethod
    def getFtwo_single_entry(E2=3.0, nP2=np.array([0, 0, 0]), L=5.0,
                             m1=1.0, m2=1.0, C1cut=3, alphaKSS=1.0,
                             ell1=0, mazi1=0, ell2=0, mazi2=0,
                             qc_impl={}):
        r"""Evaluate a single entry of \\(F_2\\)."""
        P2 = TWOPI*nP2/L
        E2SQ = E2**2
        P2SQ = P2@P2
        E2CMSQ = E2SQ-P2SQ
        gamSQ = E2SQ/E2CMSQ
        if m1 == m2:
            qSQ = E2CMSQ/4.0-m1**2
            qSQ_dimless = (L**2)*(qSQ)/FOURPI2
        else:
            qSQ = (E2CMSQ**2-2.0*E2CMSQ*m1**2
                   + m1**4-2.0*E2CMSQ*m2**2-2.0*m1**2*m2**2+m2**4)\
                / (4.0*E2CMSQ)
            qSQ_dimless = (L**2)*(qSQ)/FOURPI2
        if E2CMSQ < 0.0:
            return 0.0
        E2CM = np.sqrt(E2CMSQ)
        gamma = np.sqrt(gamSQ)
        alpha_mass = 0.5*(1.+(m1**2-m2**2)/E2CMSQ)
        pre = -2.0/(L*np.sqrt(PI)*16.0*PI*E2CM*gamma)
        return pre*(QCFunctions.getZ_single_entry(nP2, qSQ_dimless, gamSQ,
                                                  alpha_mass, C1cut, alphaKSS,
                                                  ell1, mazi1, ell2, mazi2,
                                                  qc_impl))

    @staticmethod
    def getF_single_entry(E=4.0, nP=np.array([0, 0, 0]), L=5.0,
                          npspec=np.array([0, 0, 0]),
                          m1=1.0, m2=1.0, mspec=1.0,
                          C1cut=3, alphaKSS=1.0, alpha=-1.0, beta=0.0,
                          ell1=0, mazi1=0, ell2=0, mazi2=0,
                          three_scheme='relativistic pole',
                          qc_impl={}):
        """
        Evaluate a single entry of F.

        See FiniteVolumeSetup for documentation of possible keys included in
        qc_impl.
        """
        nP2 = nP - npspec
        pspec = TWOPI*npspec/L
        pspecSQ = pspec@pspec
        omspec = np.sqrt(pspecSQ+mspec**2)
        E2 = E-omspec
        P2 = TWOPI*nP2/L
        E2SQ = E2**2
        P2SQ = P2@P2
        E2CMSQ = E2SQ-P2SQ
        if (E2CMSQ < 0.0) or (E2 < 0.0):
            return 0.0
        gamSQ = E2SQ/E2CMSQ
        if m1 == m2:
            qSQ = E2CMSQ/4.0-m1**2
            qSQ_dimless = (L**2)*(qSQ)/FOURPI2
        else:
            qSQ = (E2CMSQ**2-2.0*E2CMSQ*m1**2
                   + m1**4-2.0*E2CMSQ*m2**2-2.0*m1**2*m2**2+m2**4)\
                / (4.0*E2CMSQ)
            qSQ_dimless = (L**2)*(qSQ)/FOURPI2
        E2CM = np.sqrt(E2CMSQ)
        gamma = np.sqrt(gamSQ)
        alpha_mass = 0.5*(1.+(m1**2-m2**2)/E2CMSQ)
<<<<<<< HEAD
        Htmp = BKFunctions.H(E2CMSQ, m1+m2, alpha, beta, qc_impl, J_slow=False)
=======

        Htmp = BKFunctions.H(E2CMSQ, m1+m2, alpha, beta)
>>>>>>> 09abe6a4
        pre = -Htmp*2.0/(L*np.sqrt(PI)*16.0*PI*E2CM*gamma)
        hermitian = QC_IMPL_DEFAULTS['hermitian']
        if 'hermitian' in qc_impl:
            hermitian = qc_impl['hermitian']
        if hermitian:
            pre = pre/(2.0*omspec)
        smarter_q_rescale = QC_IMPL_DEFAULTS['smarter_q_rescale']
        if 'smarter_q_rescale' in qc_impl:
            smarter_q_rescale = qc_impl['smarter_q_rescale']
        if smarter_q_rescale:
            pre = pre*(FOURPI2/L**2)**ell1
        return pre*(QCFunctions.getZ_single_entry(nP2, qSQ_dimless, gamSQ,
                                                  alpha_mass, C1cut, alphaKSS,
                                                  ell1, mazi1,
                                                  ell2, mazi2, qc_impl))

    @staticmethod
    def getF_single_entry_IPV(IPV_function=None, IPV_parameters=[1.0],
                              E=4.0, nP=np.array([0, 0, 0]), L=5.0,
                              npspec=np.array([0, 0, 0]),
                              m1=1.0, m2=1.0, mspec=1.0,
                              C1cut=3, alphaKSS=1.0, alpha=-1.0, beta=0.0,
                              ell1=0, mazi1=0, ell2=0, mazi2=0,
                              three_scheme='relativistic pole', qc_impl={}):
        if IPV_function is None:
            IPV_function = QCFunctions.IPV_constant
        nP2 = nP - npspec
        pspec = TWOPI*npspec/L
        pspecSQ = pspec@pspec
        omspec = np.sqrt(pspecSQ+mspec**2)
        E2 = E-omspec
        P2 = TWOPI*nP2/L
        E2SQ = E2**2
        P2SQ = P2@P2
        E2CMSQ = E2SQ-P2SQ
        if (E2CMSQ < 0.0) or (E2 < 0.0):
            return 0.0
        gamSQ = E2SQ/E2CMSQ
        if m1 == m2:
            qSQ = E2CMSQ/4.0-m1**2
            qSQ_dimless = (L**2)*(qSQ)/FOURPI2
        else:
            qSQ = (E2CMSQ**2-2.0*E2CMSQ*m1**2
                   + m1**4-2.0*E2CMSQ*m2**2-2.0*m1**2*m2**2+m2**4)\
                / (4.0*E2CMSQ)
            qSQ_dimless = (L**2)*(qSQ)/FOURPI2
        E2CM = np.sqrt(E2CMSQ)
        gamma = np.sqrt(gamSQ)
        alpha_mass = 0.5*(1.+(m1**2-m2**2)/E2CMSQ)
        Htmp = BKFunctions.H(E2CMSQ, m1+m2, alpha, beta)
        pre = -Htmp*2.0/(L*np.sqrt(PI)*16.0*PI*E2CM*gamma)
        if ell1 == ell2 and mazi1 == mazi2:
            ell = ell1
            pSQ = qSQ
            IPV = IPV_function(qSQ, *IPV_parameters)
            include_H_in_IPV = QC_IMPL_DEFAULTS['include_H_in_IPV']
            if 'include_H_in_IPV' in qc_impl:
                include_H_in_IPV = qc_impl['include_H_in_IPV']
            if include_H_in_IPV:
                partial_shift = IPV/pSQ**(ell)*np.sqrt(pSQ+1.0)
            else:
                raise ValueError("include_H_in_IPV must be True")
            smarter_q_rescale = QC_IMPL_DEFAULTS['smarter_q_rescale']
            if 'smarter_q_rescale' in qc_impl:
                smarter_q_rescale = qc_impl['smarter_q_rescale']
            if smarter_q_rescale:
                IPV_shift = 0.5*np.sqrt(PI)*L*gamma*partial_shift\
                    * np.abs(pSQ**(ell))
            else:
                IPV_shift = 0.5*np.sqrt(PI)*L*gamma*partial_shift
        hermitian = QC_IMPL_DEFAULTS['hermitian']
        if 'hermitian' in qc_impl:
            hermitian = qc_impl['hermitian']
        if hermitian:
            pre = pre/(2.0*omspec)
        smarter_q_rescale = QC_IMPL_DEFAULTS['smarter_q_rescale']
        if 'smarter_q_rescale' in qc_impl:
            smarter_q_rescale = qc_impl['smarter_q_rescale']
        if smarter_q_rescale:
            pre = pre*(FOURPI2/L**2)**ell1
        return pre*(QCFunctions.getZ_single_entry(nP2, qSQ_dimless, gamSQ,
                                                  alpha_mass, C1cut, alphaKSS,
                                                  ell1, mazi1,
                                                  ell2, mazi2, qc_impl)
                    - IPV_shift)

    @staticmethod
    def getF_array(E, nP, L, m1, m2, m3, tbks_entry, slice_entry,
                   ell1, ell2, alpha, beta, C1cut, alphaKSS, qc_impl,
                   three_scheme, use_shift=False, IPV_function=None,
                   IPV_parameters=[1.0]):
        """
        Get F.

        three_scheme is drawn from the following:
            'original pole'
            'relativistic pole'
        """
        nvec_arr_slice = tbks_entry.nvec_arr[slice_entry[0]:slice_entry[1]]
        f_list = []
        for nvec in nvec_arr_slice:
            f_mat_entry = [[]]
            for mazi1 in range(-ell1, ell1+1):
                f_row = []
                for mazi2 in range(-ell2, ell2+1):
                    # Awkward notation for masses here
                    if use_shift:
                        f_entry = QCFunctions.getF_single_entry_IPV(
                            IPV_function=IPV_function, IPV_parameters=[1.0],
                            E=E, nP=nP, L=L, npspec=nvec, m1=m2, m2=m3,
                            mspec=m1, C1cut=C1cut, alphaKSS=alphaKSS,
                            alpha=alpha, beta=beta, ell1=ell1, mazi1=mazi1,
                            ell2=ell2, mazi2=mazi2, three_scheme=three_scheme,
                            qc_impl=qc_impl)
                    else:
                        f_entry = QCFunctions.getF_single_entry(
                            E=E, nP=nP, L=L, npspec=nvec, m1=m2, m2=m3,
                            mspec=m1, C1cut=C1cut, alphaKSS=alphaKSS,
                            alpha=alpha, beta=beta, ell1=ell1, mazi1=mazi1,
                            ell2=ell2, mazi2=mazi2, three_scheme=three_scheme,
                            qc_impl=qc_impl)
                    if np.abs(f_entry.imag) < EPSILON15:
                        f_entry = f_entry.real
                    if np.abs(f_entry) < EPSILON15:
                        f_entry = 0.0
                    f_row = f_row+[f_entry]
                f_mat_entry = f_mat_entry+[f_row]
            f_mat_entry = np.array(f_mat_entry[1:])
            f_list = f_list+[f_mat_entry]
        return block_diag(*f_list)

    def with_str(str_func):
        """Change print behavior of a function."""
        def wrapper(f):
            class FuncType:
                def __call__(self, *args, **kwargs):
                    return f(*args, **kwargs)

                def __str__(self):
                    return str_func()

            return functools.wraps(f)(FuncType())
        return wrapper

    def pcotdelta_scattering_length_str():
        """Print behavior for pcotdelta_scattering_length."""
        return "pcotdelta_scattering_length"

    @staticmethod
    @with_str(pcotdelta_scattering_length_str)
    def pcotdelta_scattering_length(pSQ=1.5, a=1.0):
        r"""Scattering function \\(p cot \delta\\), scattering-length only."""
        return -1.0/a

    @staticmethod
    def IPV_constant(pSQ=1.5, c=1.0):
        return c

    @staticmethod
    def IPV_poly(pSQ=1.5, c=1.0, d=1.0):
        return c+pSQ*d

    @staticmethod
    def IPV_poly_root_removal(pSQ=1.5, c=1.0, d=1.0):
        return (c+pSQ*d)/np.sqrt(pSQ+1.)

    def pcotdelta_breit_wigner_str():
        """Print behavior for pcotdelta_breit_wigner."""
        return "pcotdelta_breit_wigner"

    @staticmethod
    @with_str(pcotdelta_breit_wigner_str)
    def pcotdelta_breit_wigner(pSQ=1.5, g_value=6.0, mrho_value=3.0):
        """
        Scattering function, Breit-Wigner.

        Warning: This is multiplied by a factor of pSQ to cancel the threshold
        scaling, which is included elsewhere.
        """
        Ecm = 2.0*np.sqrt(1.0+pSQ)
        GammaEcmop = g_value**2/(6.0*np.pi)*((pSQ))/Ecm**2
        tandop = GammaEcmop*Ecm/(mrho_value**2-Ecm**2)
        return pSQ/tandop

    @staticmethod
    def pcotdelta_ere_breit_wigner(pSQ=1.5, g_value=6.0, mrho_value=3.0):
        Ecm = 2.0*np.sqrt(1.0+pSQ)
        GammaEcmop = g_value**2/(6.0*np.pi)*((pSQ))/mrho_value**2
        tandop = GammaEcmop*Ecm/(mrho_value**2-Ecm**2)
        return pSQ/tandop

    @staticmethod
    def getK_single_entry(pcotdelta_function=None,
                          pcotdelta_parameter_list=[1.0],
                          E=4.0, nP=np.array([0, 0, 0]), L=5.0,
                          npspec=np.array([0, 0, 0]),
                          m1=1.0, m2=1.0, mspec=1.0,
                          alpha=-1.0, beta=0.0,
                          ell=0,
                          qc_impl={}):
        """
        Evluate a single entry of K.

        See FiniteVolumeSetup for documentation of possible keys included in
        qc_impl.
        """
        if pcotdelta_function is None:
            pcotdelta_function = QCFunctions.pcotdelta_scattering_length
        P = TWOPI*nP/L
        pspec = TWOPI*npspec/L
        omspec = np.sqrt(mspec**2+pspec@pspec)
        E2 = E-omspec
        P2 = P-pspec
        E2CMSQ = E2**2-P2@P2
        if E2CMSQ <= 0.0 or E2 < 0.0:
            return np.nan
        ECM = np.sqrt(E2CMSQ)
        if m1 == m2:
            pSQ = E2CMSQ/4.0-m1**2
        else:
            pSQ = (E2CMSQ**2-2.0*E2CMSQ*m1**2
                   + m1**4-2.0*E2CMSQ*m2**2-2.0*m1**2*m2**2+m2**4)\
                / (4.0*E2CMSQ)
        pcotdelta = pcotdelta_function(pSQ, *pcotdelta_parameter_list)
        q_one_minus_H_tmp = BKFunctions.q_one_minus_H(E2CMSQ=E2CMSQ,
                                                      m1=m1, m2=m2,
                                                      alpha=alpha,
                                                      beta=beta, qc_impl=qc_impl)
        pre = 1.0
        hermitian = QC_IMPL_DEFAULTS['hermitian']
        if 'hermitian' in qc_impl:
            hermitian = qc_impl['hermitian']
        if hermitian:
            pre = pre*(2.0*omspec)

        smarter_q_rescale = QC_IMPL_DEFAULTS['smarter_q_rescale']
        if 'smarter_q_rescale' in qc_impl:
            smarter_q_rescale = qc_impl['smarter_q_rescale']

        if smarter_q_rescale:
            pcotdelta = pcotdelta/np.abs(pSQ**(ell))
            return pre*16.0*PI*ECM/(pcotdelta+q_one_minus_H_tmp)\
                / np.abs(pSQ**(ell))
        else:
            pcotdelta = pcotdelta/np.abs(pSQ**(ell))
            if ell == 1 and pSQ < 0.:
                pcotdelta = - pcotdelta
                warnings.warn(f"\n{bcolors.WARNING}"
                              "flipping sign of pcotdelta for ell=1 and pSQ<0."
                              f"{bcolors.ENDC}")
            return pre*16.0*PI*ECM/(pcotdelta+q_one_minus_H_tmp)

    @staticmethod
    def getK_single_entry_IPV(pcotdelta_function=None,
                              IPV_function=None,
                              pcotdelta_parameter_list=[1.0],
                              IPV_parameters=[1.0],
                              E=4.0, nP=np.array([0, 0, 0]), L=5.0,
                              npspec=np.array([0, 0, 0]),
                              m1=1.0, m2=1.0, mspec=1.0,
                              alpha=-1.0, beta=0.0,
                              ell=0,
                              qc_impl={}):
        if pcotdelta_function is None:
            pcotdelta_function = QCFunctions.pcotdelta_scattering_length
        if IPV_function is None:
            IPV_function = QCFunctions.IPV_constant
        P = TWOPI*nP/L
        pspec = TWOPI*npspec/L
        omspec = np.sqrt(mspec**2+pspec@pspec)
        E2 = E-omspec
        P2 = P-pspec
        E2CMSQ = E2**2-P2@P2
        if E2CMSQ <= 0.0 or E2 < 0.0:
            return np.nan
        ECM = np.sqrt(E2CMSQ)
        if m1 == m2:
            pSQ = E2CMSQ/4.0-m1**2
        else:
            pSQ = (E2CMSQ**2-2.0*E2CMSQ*m1**2
                   + m1**4-2.0*E2CMSQ*m2**2-2.0*m1**2*m2**2+m2**4)\
                / (4.0*E2CMSQ)
        pcotdelta = pcotdelta_function(pSQ, *pcotdelta_parameter_list)
        q_one_minus_H = BKFunctions.q_one_minus_H(E2CMSQ=E2CMSQ,
                                                  m1=m1, m2=m2,
                                                  alpha=alpha,
                                                  beta=beta)
        IPV = IPV_function(pSQ, *IPV_parameters)
        include_H_in_IPV = QC_IMPL_DEFAULTS['include_H_in_IPV']
        if 'include_H_in_IPV' in qc_impl:
            include_H_in_IPV = qc_impl['include_H_in_IPV']
        if include_H_in_IPV:
            Htmp = BKFunctions.H(E2CMSQ, m1+m2, alpha, beta)
            pcot_shift = IPV/pSQ**(ell)*np.sqrt(pSQ+1.0)*Htmp
        else:
            pcot_shift = IPV/pSQ**(ell)*np.sqrt(pSQ+1.0)
        qH_IPV = q_one_minus_H-pcot_shift

        pre = 1.0
        hermitian = QC_IMPL_DEFAULTS['hermitian']
        if 'hermitian' in qc_impl:
            hermitian = qc_impl['hermitian']
        if hermitian:
            pre = pre*(2.0*omspec)

        smarter_q_rescale = QC_IMPL_DEFAULTS['smarter_q_rescale']
        if 'smarter_q_rescale' in qc_impl:
            smarter_q_rescale = qc_impl['smarter_q_rescale']

        if smarter_q_rescale:
            pcotdelta = pcotdelta/np.abs(pSQ**(ell))
            return pre*16.0*PI*ECM/(pcotdelta+qH_IPV)\
                / np.abs(pSQ**(ell))
        else:
            pcotdelta = pcotdelta/np.abs(pSQ**(ell))
            if ell == 1 and pSQ < 0.:
                pcotdelta = - pcotdelta
                warnings.warn(f"\n{bcolors.WARNING}"
                              "flipping sign of pcotdelta for ell=1 and pSQ<0."
                              f"{bcolors.ENDC}")
            return pre*16.0*PI*ECM/(pcotdelta+qH_IPV)

    @staticmethod
    def getK_array(E, nP, L, m1, m2, m3, tbks_entry, slice_entry, ell,
                   pcotdelta_function, pcotdelta_parameter_list, alpha, beta,
                   qc_impl, three_scheme, use_shift=False, IPV_function=None,
                   IPV_parameters=0.):
        """
        Get K array.

        See FiniteVolumeSetup for documentation of possible keys included in
        qc_impl.

        three_scheme is drawn from the following:
            'original pole'
            'relativistic pole'
        """
        nvec_arr_slice = tbks_entry.nvec_arr[slice_entry[0]:slice_entry[1]]
        k_list = []
        for nvec in nvec_arr_slice:
            if use_shift:
                k_entry = QCFunctions.getK_single_entry_IPV(
                    pcotdelta_function=pcotdelta_function,
                    IPV_function=IPV_function,
                    pcotdelta_parameter_list=pcotdelta_parameter_list,
                    IPV_parameters=IPV_parameters,
                    E=E, nP=nP, L=L, npspec=nvec, m1=m2, m2=m3, mspec=m1,
                    alpha=alpha, beta=beta, ell=ell, qc_impl=qc_impl)
            else:
                k_entry = QCFunctions.getK_single_entry(
                    pcotdelta_function=pcotdelta_function,
                    pcotdelta_parameter_list=pcotdelta_parameter_list,
                    E=E, nP=nP, L=L, npspec=nvec, m1=m2, m2=m3, mspec=m1,
                    alpha=alpha, beta=beta, ell=ell, qc_impl=qc_impl)
            if np.abs(k_entry.imag) < EPSILON15:
                k_entry = k_entry.real
            if np.abs(k_entry) < EPSILON15:
                k_entry = 0.0
            k_list = k_list+[k_entry]*(2*ell+1)
        return block_diag(*k_list)
<|MERGE_RESOLUTION|>--- conflicted
+++ resolved
@@ -1532,12 +1532,7 @@
         E2CM = np.sqrt(E2CMSQ)
         gamma = np.sqrt(gamSQ)
         alpha_mass = 0.5*(1.+(m1**2-m2**2)/E2CMSQ)
-<<<<<<< HEAD
         Htmp = BKFunctions.H(E2CMSQ, m1+m2, alpha, beta, qc_impl, J_slow=False)
-=======
-
-        Htmp = BKFunctions.H(E2CMSQ, m1+m2, alpha, beta)
->>>>>>> 09abe6a4
         pre = -Htmp*2.0/(L*np.sqrt(PI)*16.0*PI*E2CM*gamma)
         hermitian = QC_IMPL_DEFAULTS['hermitian']
         if 'hermitian' in qc_impl:
